--- conflicted
+++ resolved
@@ -11,8 +11,5 @@
 *.swp
 
 coverage.txt
-<<<<<<< HEAD
 *.json
-=======
 *.wasm
->>>>>>> 8c238867
