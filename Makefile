
#!/usr/bin/make -f

PACKAGES_SIMTEST=$(shell go list ./... | grep '/simulation')
VERSION := $(shell echo $(shell git describe --tags) | sed 's/^v//')
COMMIT := $(shell git log -1 --format='%H')
LEDGER_ENABLED ?= false
SDK_PACK := $(shell go list -m github.com/cosmos/cosmos-sdk | sed  's/ /\@/g')
TM_VERSION := $(shell go list -m github.com/tendermint/tendermint | sed 's:.* ::')
BUILDDIR ?= $(CURDIR)/build
FAUCET_ENABLED ?= false
DOCKER := $(shell which docker)
POST_ID ?= 1
STAKE_DENOM ?= ustarx

export GO111MODULE = on

# process build tags

build_tags = netgo
ifeq ($(FAUCET_ENABLED),true)
 build_tags += faucet
endif

ifeq ($(LEDGER_ENABLED),true)
  ifeq ($(OS),Windows_NT)
    GCCEXE = $(shell where gcc.exe 2> NUL)
    ifeq ($(GCCEXE),)
      $(error gcc.exe not installed for ledger support, please install or set LEDGER_ENABLED=false)
    else
      build_tags += ledger
    endif
  else
    UNAME_S = $(shell uname -s)
    ifeq ($(UNAME_S),OpenBSD)
      $(warning OpenBSD detected, disabling ledger support (https://github.com/cosmos/cosmos-sdk/issues/1988))
    else
      GCC = $(shell command -v gcc 2> /dev/null)
      ifeq ($(GCC),)
        $(error gcc not installed for ledger support, please install or set LEDGER_ENABLED=false)
      else
        build_tags += ledger
      endif
    endif
  endif
endif

ifeq (cleveldb,$(findstring cleveldb,$(GAIA_BUILD_OPTIONS)))
  build_tags += gcc
endif
build_tags += $(BUILD_TAGS)
build_tags := $(strip $(build_tags))

whitespace :=
whitespace += $(whitespace)
comma := ,
build_tags_comma_sep := $(subst $(whitespace),$(comma),$(build_tags))

# process linker flags

ldflags = -X github.com/cosmos/cosmos-sdk/version.Name=stargaze \
		  -X github.com/cosmos/cosmos-sdk/version.AppName=starsd \
		  -X github.com/cosmos/cosmos-sdk/version.Version=$(VERSION) \
		  -X github.com/cosmos/cosmos-sdk/version.Commit=$(COMMIT) \
		  -X "github.com/cosmos/cosmos-sdk/version.BuildTags=$(build_tags_comma_sep)" \
		  -X github.com/tendermint/tendermint/version.TMCoreSemVer=$(TM_VERSION)

ifeq (cleveldb,$(findstring cleveldb,$(GAIA_BUILD_OPTIONS)))
  ldflags += -X github.com/cosmos/cosmos-sdk/types.DBBackend=cleveldb
endif
ifeq (,$(findstring nostrip,$(GAIA_BUILD_OPTIONS)))
  ldflags += -w -s
endif
ldflags += $(LDFLAGS)
ldflags := $(strip $(ldflags))

BUILD_FLAGS := -tags "$(build_tags)" -ldflags '$(ldflags)'
# check for nostrip option
ifeq (,$(findstring nostrip,$(GAIA_BUILD_OPTIONS)))
  BUILD_FLAGS += -trimpath
endif


all: install

create-wallet:
	./bin/starsd keys add validator --keyring-backend test
<<<<<<< HEAD
	./bin/starsd keys add user1 --keyring-backend test
=======
	./bin/starsd keys add user1 --keyring-backend test --pubkey starspub1addwnpepqwmnprxqj8at8rgnejj5y7kay5xt7u0r74eqnj4dwvkkcwtyf9nxsve82v3
>>>>>>> 8c238867

reset: clean create-wallet init
clean:
	rm -rf $(HOME)/.starsd/config
	rm -rf $(HOME)/.starsd/data
	rm -rf $(HOME)/.starsd/keyring-test

init:
	./bin/starsd init stargaze --chain-id localnet-1
	./bin/starsd add-genesis-account $(shell ./bin/starsd keys show validator -a --keyring-backend test) 10000000000000000$(STAKE_DENOM),10000000000000000ucredits
	./bin/starsd add-genesis-account $(shell ./bin/starsd keys show user1 -a --keyring-backend test) 10000000000000$(STAKE_DENOM),10000000000000ucredits,10000000000000uatom
	./bin/starsd gentx validator 10000000000$(STAKE_DENOM) --chain-id localnet-1  --keyring-backend test
	./bin/starsd collect-gentxs 

install: go.sum
	go install -mod=readonly $(BUILD_FLAGS) ./cmd/starsd

start:
	./bin/starsd start --grpc.address 0.0.0.0:9091

build:
	go build $(BUILD_FLAGS) -o bin/starsd ./cmd/starsd

go.sum: go.mod
	@echo "--> Ensure dependencies have not been modified"
	GO111MODULE=on go mod verify

# Uncomment when you have some tests
# test:
# 	@go test -mod=readonly $(PACKAGES)

# look into .golangci.yml for enabling / disabling linters
lint:
	@echo "--> Running linter"
	@golangci-lint run --tests=false --skip-dirs="simapp"
	@go mod verify


build-linux: 
	CGO_ENABLED=0 GOARCH=amd64 GOOS=linux go build $(BUILD_FLAGS) -o bin/starsd github.com/public-awesome/stargaze/cmd/starsd

build-docker:
	docker build -t publicawesome/stargaze .

docker-test: build-linux
	docker build -f docker/Dockerfile.test -t rocketprotocol/stargaze-relayer-test:latest .


test:
	go test github.com/public-awesome/stargaze/x/...

fake-post:
	./bin/starsd tx curating post  1 $(POST_ID) "post body"  --from validator --keyring-backend test --chain-id $(shell ./bin/starsd status | jq -r '.NodeInfo.network') -b block -y

fake-upvote:
	./bin/starsd tx curating upvote 1 $(POST_ID) 10  --from validator --keyring-backend test --chain-id $(shell ./bin/starsd status | jq -r '.NodeInfo.network') -b block -y

fake-upvote-user:
	./bin/starsd tx curating upvote 1 $(POST_ID) 10  --from user1 --keyring-backend test --chain-id $(shell ./bin/starsd status | jq -r '.NodeInfo.network') -b block -y

fake-stake:
	./bin/starsd tx stake stake 1 $(POST_ID) 100 $(shell ./bin/starsd keys show validator --keyring-backend test --bech val --output json | jq -r '.address') --from validator --keyring-backend test --chain-id $(shell ./bin/starsd status | jq -r '.NodeInfo.network') -b block -y

fake-unstake:
	./bin/starsd tx stake unstake 1 $(POST_ID) 10  --from validator --keyring-backend test --chain-id $(shell ./bin/starsd status | jq -r '.NodeInfo.network') -b block -y

fake-create-pool1:
	./bin/starsd tx liquidity create-pool 1 100000000$(STAKE_DENOM),100000000ucredits --from validator --keyring-backend test --chain-id $(shell ./bin/starsd status | jq -r '.NodeInfo.network') -b block -y

fake-create-pool2:
	./bin/starsd tx liquidity create-pool 1 100000000$(STAKE_DENOM),100000000uatom --from user1 --keyring-backend test --chain-id $(shell ./bin/starsd status | jq -r '.NodeInfo.network') -y

fake-swap:
	./bin/starsd tx liquidity swap 2 1 1000ustarx uatom 1.15 0.003 --from validator --chain-id $(shell ./bin/starsd status | jq -r '.NodeInfo.network') --keyring-backend test -y

.PHONY: test build-linux docker-test lint  build init install

###############################################################################
###                                Protobuf                                 ###
###############################################################################
proto-all: proto-gen proto-lint proto-check-breaking


proto-gen:
	@echo "Generating Protobuf files"
	$(DOCKER) run --rm -v $(CURDIR):/workspace --workdir /workspace tendermintdev/sdk-proto-gen sh ./scripts/protocgen.sh

proto-format:
	@echo "Formatting Protobuf files"
	$(DOCKER) run --rm -v $(CURDIR):/workspace \
	--workdir /workspace tendermintdev/docker-build-proto \
	find ./ -not -path "./third_party/*" -name *.proto -exec clang-format -i {} \;


proto-lint:
	@buf check lint --error-format=json

proto-check-breaking:
	@buf check breaking --against-input '.git#branch=master'

.PHONY: proto-all proto-gen proto-lint proto-check-breaking

ci-sign: 
	drone sign public-awesome/stargaze --save

post: 
	starsd tx curating post 1 1 "test" --from validator --keyring-backend test --chain-id localnet-1<|MERGE_RESOLUTION|>--- conflicted
+++ resolved
@@ -85,11 +85,7 @@
 
 create-wallet:
 	./bin/starsd keys add validator --keyring-backend test
-<<<<<<< HEAD
-	./bin/starsd keys add user1 --keyring-backend test
-=======
 	./bin/starsd keys add user1 --keyring-backend test --pubkey starspub1addwnpepqwmnprxqj8at8rgnejj5y7kay5xt7u0r74eqnj4dwvkkcwtyf9nxsve82v3
->>>>>>> 8c238867
 
 reset: clean create-wallet init
 clean:
