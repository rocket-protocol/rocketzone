--- conflicted
+++ resolved
@@ -101,18 +101,10 @@
 	stakekeeper "github.com/public-awesome/stargaze/x/stake/keeper"
 	staketypes "github.com/public-awesome/stargaze/x/stake/types"
 
-<<<<<<< HEAD
 	feegranttypes "github.com/cosmos/cosmos-sdk/x/feegrant"
 	feegrantkeeper "github.com/cosmos/cosmos-sdk/x/feegrant/keeper"
-=======
-	"github.com/tendermint/liquidity/x/liquidity"
-	liquiditykeeper "github.com/tendermint/liquidity/x/liquidity/keeper"
-	liquiditytypes "github.com/tendermint/liquidity/x/liquidity/types"
-
-	"github.com/CosmWasm/wasmd/x/wasm"
 	daokeeper "github.com/public-awesome/stargaze/x/dao/keeper"
 	daotypes "github.com/public-awesome/stargaze/x/dao/types"
->>>>>>> b92bf984
 )
 
 const appName = "StargazeApp"
@@ -179,14 +171,7 @@
 		user.AppModuleBasic{},
 		faucet.AppModuleBasic{},
 		stake.AppModuleBasic{},
-<<<<<<< HEAD
-		// liquidity.AppModuleBasic{},
-		// wasm.AppModuleBasic{},
-=======
-		liquidity.AppModuleBasic{},
-		wasm.AppModuleBasic{},
 		dao.AppModuleBasic{},
->>>>>>> b92bf984
 	)
 
 	// module account permissions
@@ -309,14 +294,7 @@
 		usertypes.StoreKey,
 		faucet.StoreKey,
 		staketypes.StoreKey,
-<<<<<<< HEAD
-		// liquiditytypes.StoreKey,
-		// wasm.StoreKey,
-=======
-		liquiditytypes.StoreKey,
-		wasm.StoreKey,
 		daotypes.StoreKey,
->>>>>>> b92bf984
 	)
 	tkeys := sdk.NewTransientStoreKeys(paramstypes.TStoreKey)
 	memKeys := sdk.NewMemoryStoreKeys(capabilitytypes.MemStoreKey)
@@ -447,50 +425,15 @@
 		app.GetSubspace(staketypes.ModuleName),
 	)
 
-<<<<<<< HEAD
 	// app.LiquidityKeeper = liquiditykeeper.NewKeeper(
 	// 	appCodec, keys[liquiditytypes.StoreKey], app.GetSubspace(liquiditytypes.ModuleName),
 	// 	app.BankKeeper, app.AccountKeeper,
 	// )
-=======
-	app.LiquidityKeeper = liquiditykeeper.NewKeeper(
-		appCodec, keys[liquiditytypes.StoreKey], app.GetSubspace(liquiditytypes.ModuleName),
-		app.BankKeeper, app.AccountKeeper,
-	)
-
 	app.daoKeeper = daokeeper.NewKeeper(
 		appCodec,
 		keys[daotypes.StoreKey],
 		memKeys[daotypes.StoreKey],
 	)
-
-	// just re-use the full router - do we want to limit this more?
-	var wasmRouter = bApp.Router()
-	wasmDir := filepath.Join(homePath, "wasm")
-
-	wasmConfig, err := wasm.ReadWasmConfig(appOpts)
-	if err != nil {
-		panic("error while reading wasm config: " + err.Error())
-	}
-	// The last arguments can contain custom message handlers, and custom query handlers,
-	// if we want to allow any custom callbacks
-	supportedFeatures := "staking"
-	app.wasmKeeper = wasm.NewKeeper(
-		appCodec,
-		keys[wasm.StoreKey],
-		app.GetSubspace(wasm.ModuleName),
-		app.AccountKeeper,
-		app.BankKeeper,
-		app.StakingKeeper,
-		app.DistrKeeper,
-		wasmRouter,
-		wasmDir,
-		wasmConfig,
-		supportedFeatures,
-		nil,
-		nil,
-	)
->>>>>>> b92bf984
 
 	app.IBCKeeper.SetRouter(ibcRouter)
 
@@ -561,14 +504,7 @@
 		user.NewAppModule(appCodec, app.UserKeeper),
 		faucet.NewAppModule(app.FaucetKeeper),
 		stake.NewAppModule(appCodec, app.StakeKeeper, app.CuratingKeeper, app.StakingKeeper),
-<<<<<<< HEAD
-		// liquidity.NewAppModule(appCodec, app.LiquidityKeeper, app.AccountKeeper, app.BankKeeper),
-		// wasm.NewAppModule(&app.wasmKeeper, app.StakingKeeper),
-=======
-		liquidity.NewAppModule(appCodec, app.LiquidityKeeper, app.AccountKeeper, app.BankKeeper),
-		wasm.NewAppModule(&app.wasmKeeper, app.StakingKeeper),
 		dao.NewAppModule(appCodec, app.daoKeeper, app.DistrKeeper, app.BankKeeper),
->>>>>>> b92bf984
 	)
 
 	// During begin block slashing happens after distr.BeginBlocker so that
@@ -605,14 +541,7 @@
 		curatingtypes.ModuleName,
 		usertypes.ModuleName,
 		staketypes.ModuleName,
-<<<<<<< HEAD
-		// liquiditytypes.ModuleName,
-		// wasm.ModuleName,
-=======
-		liquiditytypes.ModuleName,
-		wasm.ModuleName,
 		daotypes.ModuleName,
->>>>>>> b92bf984
 	)
 
 	app.mm.RegisterInvariants(&app.CrisisKeeper)
@@ -866,6 +795,7 @@
 	paramsKeeper.Subspace(curatingtypes.ModuleName)
 	paramsKeeper.Subspace(usertypes.ModuleName)
 	paramsKeeper.Subspace(staketypes.ModuleName)
+	paramsKeeper.Subspace(daotypes.ModuleName)
 	// paramsKeeper.Subspace(liquiditytypes.ModuleName)
 	// paramsKeeper.Subspace(wasm.ModuleName)
 
