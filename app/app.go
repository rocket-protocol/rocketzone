package app

import (
	"io"
	"net/http"
	"os"
	"path/filepath"
	"time"

	"github.com/cosmos/cosmos-sdk/client"
	"github.com/cosmos/cosmos-sdk/codec/types"
	authtx "github.com/cosmos/cosmos-sdk/x/auth/tx"
	"github.com/gorilla/mux"
	"github.com/rakyll/statik/fs"
	"github.com/spf13/cast"
	abci "github.com/tendermint/tendermint/abci/types"
	tmjson "github.com/tendermint/tendermint/libs/json"
	"github.com/tendermint/tendermint/libs/log"
	tmos "github.com/tendermint/tendermint/libs/os"
	dbm "github.com/tendermint/tm-db"

	"github.com/cosmos/cosmos-sdk/baseapp"
	"github.com/cosmos/cosmos-sdk/client/grpc/tmservice"
	"github.com/cosmos/cosmos-sdk/client/rpc"
	"github.com/cosmos/cosmos-sdk/codec"
	"github.com/cosmos/cosmos-sdk/server/api"
	"github.com/cosmos/cosmos-sdk/server/config"
	"github.com/cosmos/cosmos-sdk/testutil/testdata"
	sdk "github.com/cosmos/cosmos-sdk/types"
	"github.com/cosmos/cosmos-sdk/types/module"
	"github.com/cosmos/cosmos-sdk/version"
	"github.com/cosmos/cosmos-sdk/x/auth"
	"github.com/cosmos/cosmos-sdk/x/auth/ante"
	authrest "github.com/cosmos/cosmos-sdk/x/auth/client/rest"
	authkeeper "github.com/cosmos/cosmos-sdk/x/auth/keeper"
	authsims "github.com/cosmos/cosmos-sdk/x/auth/simulation"
	authtypes "github.com/cosmos/cosmos-sdk/x/auth/types"
	"github.com/cosmos/cosmos-sdk/x/auth/vesting"
	"github.com/cosmos/cosmos-sdk/x/bank"
	bankkeeper "github.com/cosmos/cosmos-sdk/x/bank/keeper"
	banktypes "github.com/cosmos/cosmos-sdk/x/bank/types"
	"github.com/cosmos/cosmos-sdk/x/capability"
	capabilitykeeper "github.com/cosmos/cosmos-sdk/x/capability/keeper"
	capabilitytypes "github.com/cosmos/cosmos-sdk/x/capability/types"
	"github.com/cosmos/cosmos-sdk/x/crisis"
	crisiskeeper "github.com/cosmos/cosmos-sdk/x/crisis/keeper"
	crisistypes "github.com/cosmos/cosmos-sdk/x/crisis/types"
	distr "github.com/cosmos/cosmos-sdk/x/distribution"
	distrclient "github.com/cosmos/cosmos-sdk/x/distribution/client"
	distrkeeper "github.com/cosmos/cosmos-sdk/x/distribution/keeper"
	distrtypes "github.com/cosmos/cosmos-sdk/x/distribution/types"
	"github.com/cosmos/cosmos-sdk/x/evidence"
	evidencekeeper "github.com/cosmos/cosmos-sdk/x/evidence/keeper"
	evidencetypes "github.com/cosmos/cosmos-sdk/x/evidence/types"

	"github.com/cosmos/cosmos-sdk/x/genutil"
	genutiltypes "github.com/cosmos/cosmos-sdk/x/genutil/types"
	"github.com/cosmos/cosmos-sdk/x/gov"
	govkeeper "github.com/cosmos/cosmos-sdk/x/gov/keeper"
	govtypes "github.com/cosmos/cosmos-sdk/x/gov/types"
	"github.com/cosmos/cosmos-sdk/x/mint"
	mintkeeper "github.com/cosmos/cosmos-sdk/x/mint/keeper"
	minttypes "github.com/cosmos/cosmos-sdk/x/mint/types"
	"github.com/cosmos/cosmos-sdk/x/params"
	paramsclient "github.com/cosmos/cosmos-sdk/x/params/client"
	paramskeeper "github.com/cosmos/cosmos-sdk/x/params/keeper"
	paramstypes "github.com/cosmos/cosmos-sdk/x/params/types"
	paramproposal "github.com/cosmos/cosmos-sdk/x/params/types/proposal"
	"github.com/cosmos/cosmos-sdk/x/slashing"
	slashingkeeper "github.com/cosmos/cosmos-sdk/x/slashing/keeper"
	slashingtypes "github.com/cosmos/cosmos-sdk/x/slashing/types"
	"github.com/cosmos/cosmos-sdk/x/staking"
	stakingkeeper "github.com/cosmos/cosmos-sdk/x/staking/keeper"
	stakingtypes "github.com/cosmos/cosmos-sdk/x/staking/types"
	"github.com/cosmos/cosmos-sdk/x/upgrade"
	upgradeclient "github.com/cosmos/cosmos-sdk/x/upgrade/client"
	upgradekeeper "github.com/cosmos/cosmos-sdk/x/upgrade/keeper"
	upgradetypes "github.com/cosmos/cosmos-sdk/x/upgrade/types"
	transfer "github.com/cosmos/ibc-go/modules/apps/transfer"
	ibctransferkeeper "github.com/cosmos/ibc-go/modules/apps/transfer/keeper"
	ibctransfertypes "github.com/cosmos/ibc-go/modules/apps/transfer/types"
	ibc "github.com/cosmos/ibc-go/modules/core"
	porttypes "github.com/cosmos/ibc-go/modules/core/05-port/types"
	ibchost "github.com/cosmos/ibc-go/modules/core/24-host"
	ibckeeper "github.com/cosmos/ibc-go/modules/core/keeper"
	tmproto "github.com/tendermint/tendermint/proto/tendermint/types"

	servertypes "github.com/cosmos/cosmos-sdk/server/types"
	stargazeappparams "github.com/public-awesome/stargaze/app/params"
	"github.com/public-awesome/stargaze/x/curating"
	curatingkeeper "github.com/public-awesome/stargaze/x/curating/keeper"
	curatingtypes "github.com/public-awesome/stargaze/x/curating/types"

	"github.com/public-awesome/stargaze/x/user"
	userkeeper "github.com/public-awesome/stargaze/x/user/keeper"
	usertypes "github.com/public-awesome/stargaze/x/user/types"

	"github.com/public-awesome/stargaze/x/faucet"
	"github.com/public-awesome/stargaze/x/stake"
	stakekeeper "github.com/public-awesome/stargaze/x/stake/keeper"
	staketypes "github.com/public-awesome/stargaze/x/stake/types"

	feegranttypes "github.com/cosmos/cosmos-sdk/x/feegrant"
	feegrantkeeper "github.com/cosmos/cosmos-sdk/x/feegrant/keeper"
)

const appName = "StargazeApp"

// We pull these out so we can set them with LDFLAGS in the Makefile
var (
	// If EnabledSpecificProposals is "", and this is "true", then enable all x/wasm proposals.
	// If EnabledSpecificProposals is "", and this is not "true", then disable all x/wasm proposals.
	ProposalsEnabled = "false"
	// If set to non-empty string it must be comma-separated list of values that are all a subset
	// of "EnableAllProposals" (takes precedence over ProposalsEnabled)
	EnableSpecificProposals = ""
)

// GetEnabledProposals parses the ProposalsEnabled / EnableSpecificProposals values to
// produce a list of enabled proposals to pass into wasmd app.
// func GetEnabledProposals() []wasm.ProposalType {
// 	if EnableSpecificProposals == "" {
// 		if ProposalsEnabled == "true" {
// 			return wasm.EnableAllProposals
// 		}
// 		return wasm.DisableAllProposals
// 	}
// 	chunks := strings.Split(EnableSpecificProposals, ",")
// 	proposals, err := wasm.ConvertToProposals(chunks)
// 	if err != nil {
// 		panic(err)
// 	}
// 	return proposals
// }

var (
	// DefaultNodeHome default home directories for the application daemon
	DefaultNodeHome string

	// ModuleBasics defines the module BasicManager is in charge of setting up basic,
	// non-dependant module elements, such as codec registration
	// and genesis verification.
	ModuleBasics = module.NewBasicManager(
		auth.AppModuleBasic{},
		genutil.AppModuleBasic{},
		bank.AppModuleBasic{},
		capability.AppModuleBasic{},
		staking.AppModuleBasic{},
		mint.AppModuleBasic{},
		distr.AppModuleBasic{},
		gov.NewAppModuleBasic(
			paramsclient.ProposalHandler,
			distrclient.ProposalHandler,
			upgradeclient.ProposalHandler,
			upgradeclient.CancelProposalHandler,
		),
		params.AppModuleBasic{},
		crisis.AppModuleBasic{},
		slashing.AppModuleBasic{},
		ibc.AppModuleBasic{},
		upgrade.AppModuleBasic{},
		evidence.AppModuleBasic{},
		transfer.AppModuleBasic{},
		vesting.AppModuleBasic{},

		// Stargaze Modules
		curating.AppModuleBasic{},
		user.AppModuleBasic{},
		faucet.AppModuleBasic{},
		stake.AppModuleBasic{},
		// liquidity.AppModuleBasic{},
		// wasm.AppModuleBasic{},
	)

	// module account permissions
	maccPerms = map[string][]string{
		authtypes.FeeCollectorName:     nil,
		distrtypes.ModuleName:          nil,
		minttypes.ModuleName:           {authtypes.Minter},
		stakingtypes.BondedPoolName:    {authtypes.Burner, authtypes.Staking},
		stakingtypes.NotBondedPoolName: {authtypes.Burner, authtypes.Staking},
		govtypes.ModuleName:            {authtypes.Burner},
		ibctransfertypes.ModuleName:    {authtypes.Minter, authtypes.Burner},

		curatingtypes.ModuleName:     nil,
		curatingtypes.RewardPoolName: {authtypes.Minter, authtypes.Burner},
		curatingtypes.VotingPoolName: {authtypes.Minter, authtypes.Burner},
		faucet.ModuleName:            {authtypes.Minter, authtypes.Burner},
<<<<<<< HEAD
		//liquiditytypes.ModuleName:    {authtypes.Minter, authtypes.Burner},
=======
		liquiditytypes.ModuleName:    {authtypes.Minter, authtypes.Burner},
		staketypes.ModuleName:        {authtypes.Minter, authtypes.Burner},
>>>>>>> da7a0121
	}
)

var (
	_ App                     = (*StargazeApp)(nil)
	_ servertypes.Application = (*StargazeApp)(nil)
)

// StargazeApp extends an ABCI application, but with most of its parameters exported.
// They are exported for convenience in creating helper functions, as object
// capabilities aren't needed for testing.
type StargazeApp struct {
	*baseapp.BaseApp
	legacyAmino       *codec.LegacyAmino
	appCodec          codec.Codec
	interfaceRegistry types.InterfaceRegistry

	invCheckPeriod uint

	// keys to access the substores
	keys    map[string]*sdk.KVStoreKey
	tkeys   map[string]*sdk.TransientStoreKey
	memKeys map[string]*sdk.MemoryStoreKey

	// keepers
	AccountKeeper    authkeeper.AccountKeeper
	BankKeeper       bankkeeper.Keeper
	CapabilityKeeper *capabilitykeeper.Keeper
	StakingKeeper    stakingkeeper.Keeper
	SlashingKeeper   slashingkeeper.Keeper
	MintKeeper       mintkeeper.Keeper
	DistrKeeper      distrkeeper.Keeper
	GovKeeper        govkeeper.Keeper
	CrisisKeeper     crisiskeeper.Keeper
	UpgradeKeeper    upgradekeeper.Keeper
	ParamsKeeper     paramskeeper.Keeper
	IBCKeeper        *ibckeeper.Keeper // IBC Keeper must be a pointer in the app, so we can SetRouter on it correctly
	EvidenceKeeper   evidencekeeper.Keeper
	TransferKeeper   ibctransferkeeper.Keeper
	FeeGrantKeeper   feegrantkeeper.Keeper

	// Stargaze Keepers
	CuratingKeeper curatingkeeper.Keeper
	UserKeeper     userkeeper.Keeper
	FaucetKeeper   faucet.Keeper
	StakeKeeper    stakekeeper.Keeper

	// make scoped keepers public for test purposes
	ScopedIBCKeeper      capabilitykeeper.ScopedKeeper
	ScopedTransferKeeper capabilitykeeper.ScopedKeeper
	// scopedWasmKeeper     capabilitykeeper.ScopedKeeper

	// third party keepers
	//	LiquidityKeeper liquiditykeeper.Keeper
	//	wasmKeeper      wasm.Keeper

	// the module manager
	mm *module.Manager

	// simulation manager
	sm *module.SimulationManager

	// the configurator
	configurator module.Configurator
}

func init() {
	userHomeDir, err := os.UserHomeDir()
	if err != nil {
		panic(err)
	}

	DefaultNodeHome = filepath.Join(userHomeDir, ".starsd")
}

// NewStargazeApp returns a reference to an initialized Gaia.
func NewStargazeApp(
	logger log.Logger, db dbm.DB, traceStore io.Writer,
	loadLatest bool, skipUpgradeHeights map[int64]bool,
	homePath string, invCheckPeriod uint,
	encodingConfig stargazeappparams.EncodingConfig,
	appOpts servertypes.AppOptions,
	baseAppOptions ...func(*baseapp.BaseApp),
) *StargazeApp {

	appCodec := encodingConfig.Marshaler
	legacyAmino := encodingConfig.Amino
	interfaceRegistry := encodingConfig.InterfaceRegistry

	bApp := baseapp.NewBaseApp(appName, logger, db, encodingConfig.TxConfig.TxDecoder(), baseAppOptions...)
	bApp.SetCommitMultiStoreTracer(traceStore)
	bApp.SetVersion(version.Version)
	bApp.SetInterfaceRegistry(interfaceRegistry)

	keys := sdk.NewKVStoreKeys(
		authtypes.StoreKey, banktypes.StoreKey, stakingtypes.StoreKey,
		minttypes.StoreKey, distrtypes.StoreKey, slashingtypes.StoreKey,
		govtypes.StoreKey, paramstypes.StoreKey, ibchost.StoreKey, upgradetypes.StoreKey, feegranttypes.StoreKey,
		evidencetypes.StoreKey, ibctransfertypes.StoreKey, capabilitytypes.StoreKey,
		// Stargaze Stores
		curatingtypes.StoreKey,
		usertypes.StoreKey,
		faucet.StoreKey,
		staketypes.StoreKey,
		// liquiditytypes.StoreKey,
		// wasm.StoreKey,
	)
	tkeys := sdk.NewTransientStoreKeys(paramstypes.TStoreKey)
	memKeys := sdk.NewMemoryStoreKeys(capabilitytypes.MemStoreKey)

	app := &StargazeApp{
		BaseApp:           bApp,
		legacyAmino:       legacyAmino,
		appCodec:          appCodec,
		interfaceRegistry: interfaceRegistry,
		invCheckPeriod:    invCheckPeriod,
		keys:              keys,
		tkeys:             tkeys,
		memKeys:           memKeys,
	}

	app.ParamsKeeper = initParamsKeeper(appCodec, legacyAmino, keys[paramstypes.StoreKey], tkeys[paramstypes.TStoreKey])

	// set the BaseApp's parameter store
	bApp.SetParamStore(app.ParamsKeeper.Subspace(baseapp.Paramspace).WithKeyTable(paramskeeper.ConsensusParamsKeyTable()))

	// add capability keeper and ScopeToModule for ibc module
	app.CapabilityKeeper = capabilitykeeper.NewKeeper(
		appCodec,
		keys[capabilitytypes.StoreKey],
		memKeys[capabilitytypes.MemStoreKey],
	)
	scopedIBCKeeper := app.CapabilityKeeper.ScopeToModule(ibchost.ModuleName)
	scopedTransferKeeper := app.CapabilityKeeper.ScopeToModule(ibctransfertypes.ModuleName)
	// scopedWasmKeeper := app.CapabilityKeeper.ScopeToModule(wasm.ModuleName)

	// add keepers
	app.AccountKeeper = authkeeper.NewAccountKeeper(
		appCodec, keys[authtypes.StoreKey], app.GetSubspace(authtypes.ModuleName), authtypes.ProtoBaseAccount, maccPerms,
	)
	app.BankKeeper = bankkeeper.NewBaseKeeper(
		appCodec, keys[banktypes.StoreKey], app.AccountKeeper, app.GetSubspace(banktypes.ModuleName),
		app.ModuleAccountAddrs(),
	)
	stakingKeeper := stakingkeeper.NewKeeper(
		appCodec, keys[stakingtypes.StoreKey], app.AccountKeeper, app.BankKeeper, app.GetSubspace(stakingtypes.ModuleName),
	)
	app.MintKeeper = mintkeeper.NewKeeper(
		appCodec, keys[minttypes.StoreKey], app.GetSubspace(minttypes.ModuleName), &stakingKeeper,
		app.AccountKeeper, app.BankKeeper, authtypes.FeeCollectorName,
	)
	app.DistrKeeper = distrkeeper.NewKeeper(
		appCodec, keys[distrtypes.StoreKey], app.GetSubspace(distrtypes.ModuleName), app.AccountKeeper, app.BankKeeper,
		&stakingKeeper, authtypes.FeeCollectorName, app.ModuleAccountAddrs(),
	)
	app.SlashingKeeper = slashingkeeper.NewKeeper(
		appCodec, keys[slashingtypes.StoreKey], &stakingKeeper, app.GetSubspace(slashingtypes.ModuleName),
	)
	app.CrisisKeeper = crisiskeeper.NewKeeper(
		app.GetSubspace(crisistypes.ModuleName), invCheckPeriod, app.BankKeeper, authtypes.FeeCollectorName,
	)
	app.FeeGrantKeeper = feegrantkeeper.NewKeeper(appCodec, keys[feegranttypes.StoreKey], app.AccountKeeper)
	app.UpgradeKeeper = upgradekeeper.NewKeeper(skipUpgradeHeights, keys[upgradetypes.StoreKey], appCodec, homePath, app.BaseApp)

	// register the proposal types
	govRouter := govtypes.NewRouter()
	govRouter.AddRoute(govtypes.RouterKey, govtypes.ProposalHandler).
		AddRoute(paramproposal.RouterKey, params.NewParamChangeProposalHandler(app.ParamsKeeper)).
		AddRoute(distrtypes.RouterKey, distr.NewCommunityPoolSpendProposalHandler(app.DistrKeeper)).
		AddRoute(upgradetypes.RouterKey, upgrade.NewSoftwareUpgradeProposalHandler(app.UpgradeKeeper))
	app.GovKeeper = govkeeper.NewKeeper(
		appCodec, keys[govtypes.StoreKey], app.GetSubspace(govtypes.ModuleName), app.AccountKeeper, app.BankKeeper,
		&stakingKeeper, govRouter,
	)

	// register the staking hooks
	// NOTE: stakingKeeper above is passed by reference, so that it will contain these hooks
	app.StakingKeeper = *stakingKeeper.SetHooks(
		stakingtypes.NewMultiStakingHooks(app.DistrKeeper.Hooks(), app.SlashingKeeper.Hooks()),
	)

	// Create IBC Keeper
	app.IBCKeeper = ibckeeper.NewKeeper(
		appCodec, keys[ibchost.StoreKey], app.GetSubspace(ibchost.ModuleName), app.StakingKeeper, app.UpgradeKeeper, scopedIBCKeeper,
	)

	// Create Transfer Keepers
	app.TransferKeeper = ibctransferkeeper.NewKeeper(
		appCodec, keys[ibctransfertypes.StoreKey], app.GetSubspace(ibctransfertypes.ModuleName),
		app.IBCKeeper.ChannelKeeper, &app.IBCKeeper.PortKeeper,
		app.AccountKeeper, app.BankKeeper, scopedTransferKeeper,
	)
	transferModule := transfer.NewAppModule(app.TransferKeeper)

	// Create static IBC router, add transfer route, then set and seal it
	ibcRouter := porttypes.NewRouter()
	ibcRouter.AddRoute(ibctransfertypes.ModuleName, transferModule)

	// create evidence keeper with router
	evidenceKeeper := evidencekeeper.NewKeeper(
		appCodec, keys[evidencetypes.StoreKey], &app.StakingKeeper, app.SlashingKeeper,
	)
	// If evidence needs to be handled for the app, set routes in router here and seal
	app.EvidenceKeeper = *evidenceKeeper

	// Stargaze Keepers
	app.CuratingKeeper = curatingkeeper.NewKeeper(
		appCodec, keys[curatingtypes.StoreKey], app.AccountKeeper, app.BankKeeper, app.GetSubspace(curatingtypes.ModuleName))

	app.UserKeeper = userkeeper.NewKeeper(
		appCodec, keys[curatingtypes.StoreKey], app.AccountKeeper, app.BankKeeper, app.GetSubspace(usertypes.ModuleName))

	config := make(map[string]faucet.DenomConfig)
	config[curatingtypes.DefaultVoteDenom] = faucet.DenomConfig{
		Amount:         50 * 1_000_000,
		BurnBeforeMint: true,
	}
	app.FaucetKeeper = faucet.NewKeeper(appCodec, keys[faucet.StoreKey],
		app.BankKeeper,
		app.StakingKeeper,
		10*1_000_000, // amount for mint
		config,
		24*time.Hour, // rate limit by time
	)

	app.StakeKeeper = stakekeeper.NewKeeper(
		appCodec,
		keys[staketypes.StoreKey],
		app.CuratingKeeper,
		app.StakingKeeper,
		app.BankKeeper,
		app.GetSubspace(staketypes.ModuleName),
	)

	// app.LiquidityKeeper = liquiditykeeper.NewKeeper(
	// 	appCodec, keys[liquiditytypes.StoreKey], app.GetSubspace(liquiditytypes.ModuleName),
	// 	app.BankKeeper, app.AccountKeeper,
	// )

	app.IBCKeeper.SetRouter(ibcRouter)

	/* Disabling cosmWasm */
	// // just re-use the full router - do we want to limit this more?
	// var wasmRouter = bApp.Router()
	// wasmDir := filepath.Join(homePath, "wasm")

	// wasmConfig, err := wasm.ReadWasmConfig(appOpts)
	// if err != nil {
	// 	panic("error while reading wasm config: " + err.Error())
	// }
	// // The last arguments can contain custom message handlers, and custom query handlers,
	// // if we want to allow any custom callbacks
	// supportedFeatures := "staking"
	// app.wasmKeeper = wasm.NewKeeper(
	// 	appCodec,
	// 	keys[wasm.StoreKey],
	// 	app.GetSubspace(wasm.ModuleName),
	// 	app.AccountKeeper,
	// 	app.BankKeeper,
	// 	app.StakingKeeper,
	// 	app.DistrKeeper,
	// 	wasmRouter,
	// 	wasmDir,
	// 	wasmConfig,
	// 	supportedFeatures,
	// 	nil,
	// 	nil,
	// )

	// // The gov proposal types can be individually enabled
	// if len(enabledProposals) != 0 {
	// 	govRouter.AddRoute(wasm.RouterKey, wasm.NewWasmProposalHandler(app.wasmKeeper, enabledProposals))
	// }

	/****  Module Options ****/

	// NOTE: we may consider parsing `appOpts` inside module constructors. For the moment
	// we prefer to be more strict in what arguments the modules expect.
	var skipGenesisInvariants = cast.ToBool(appOpts.Get(crisis.FlagSkipGenesisInvariants))

	// NOTE: Any module instantiated in the module manager that is later modified
	// must be passed by reference here.

	app.mm = module.NewManager(
		genutil.NewAppModule(
			app.AccountKeeper, app.StakingKeeper, app.BaseApp.DeliverTx,
			encodingConfig.TxConfig,
		),
		auth.NewAppModule(appCodec, app.AccountKeeper, nil),
		vesting.NewAppModule(app.AccountKeeper, app.BankKeeper),
		bank.NewAppModule(appCodec, app.BankKeeper, app.AccountKeeper),
		capability.NewAppModule(appCodec, *app.CapabilityKeeper),
		crisis.NewAppModule(&app.CrisisKeeper, skipGenesisInvariants),
		gov.NewAppModule(appCodec, app.GovKeeper, app.AccountKeeper, app.BankKeeper),
		mint.NewAppModule(appCodec, app.MintKeeper, app.AccountKeeper),
		slashing.NewAppModule(appCodec, app.SlashingKeeper, app.AccountKeeper, app.BankKeeper, app.StakingKeeper),
		distr.NewAppModule(appCodec, app.DistrKeeper, app.AccountKeeper, app.BankKeeper, app.StakingKeeper),
		staking.NewAppModule(appCodec, app.StakingKeeper, app.AccountKeeper, app.BankKeeper),
		upgrade.NewAppModule(app.UpgradeKeeper),
		evidence.NewAppModule(app.EvidenceKeeper),
		ibc.NewAppModule(app.IBCKeeper),
		params.NewAppModule(app.ParamsKeeper),
		transferModule,
		// StargazeModules
		curating.NewAppModule(appCodec, app.CuratingKeeper, app.AccountKeeper, app.BankKeeper),
		user.NewAppModule(appCodec, app.UserKeeper),
		faucet.NewAppModule(app.FaucetKeeper),
		stake.NewAppModule(appCodec, app.StakeKeeper, app.CuratingKeeper, app.StakingKeeper),
		//liquidity.NewAppModule(appCodec, app.LiquidityKeeper, app.AccountKeeper, app.BankKeeper),
		// wasm.NewAppModule(&app.wasmKeeper, app.StakingKeeper),
	)

	// During begin block slashing happens after distr.BeginBlocker so that
	// there is nothing left over in the validator fee pool, so as to keep the
	// CanWithdrawInvariant invariant.
	// NOTE: staking module is required if HistoricalEntries param > 0
	app.mm.SetOrderBeginBlockers(
		upgradetypes.ModuleName, minttypes.ModuleName,
		// must run before distribution
		curatingtypes.ModuleName,
		distrtypes.ModuleName, slashingtypes.ModuleName,
		evidencetypes.ModuleName, stakingtypes.ModuleName, ibchost.ModuleName,
		//liquiditytypes.ModuleName,
	)
	app.mm.SetOrderEndBlockers(crisistypes.ModuleName, govtypes.ModuleName,
		stakingtypes.ModuleName, curatingtypes.ModuleName,
		// liquiditytypes.ModuleName,
	)

	// NOTE: The genutils moodule must occur after staking so that pools are
	// properly initialized with tokens from genesis accounts.
	// NOTE: Capability module must occur first so that it can initialize any capabilities
	// so that other modules that want to create or claim capabilities afterwards in InitChain
	// can do so safely.
	app.mm.SetOrderInitGenesis(
		capabilitytypes.ModuleName, authtypes.ModuleName, banktypes.ModuleName,
		distrtypes.ModuleName, stakingtypes.ModuleName,
		slashingtypes.ModuleName, govtypes.ModuleName,
		minttypes.ModuleName, crisistypes.ModuleName,
		ibchost.ModuleName, genutiltypes.ModuleName,
		evidencetypes.ModuleName, ibctransfertypes.ModuleName,
		feegranttypes.ModuleName,
		// stargaze init genesis
		curatingtypes.ModuleName,
		usertypes.ModuleName,
		staketypes.ModuleName,
		// liquiditytypes.ModuleName,
		//wasm.ModuleName,
	)

	app.mm.RegisterInvariants(&app.CrisisKeeper)
	app.mm.RegisterRoutes(app.Router(), app.QueryRouter(), encodingConfig.Amino)
	app.configurator = module.NewConfigurator(app.appCodec, app.MsgServiceRouter(), app.GRPCQueryRouter())
	app.mm.RegisterServices(app.configurator)

	// add test gRPC service for testing gRPC queries in isolation
	testdata.RegisterQueryServer(app.GRPCQueryRouter(), testdata.QueryImpl{})

	// create the simulation manager and define the order of the modules for deterministic simulations
	//
	// NOTE: this is not required apps that don't use the simulator for fuzz testing
	// transactions
	app.sm = module.NewSimulationManager(
		auth.NewAppModule(appCodec, app.AccountKeeper, authsims.RandomGenesisAccounts),
		bank.NewAppModule(appCodec, app.BankKeeper, app.AccountKeeper),
		capability.NewAppModule(appCodec, *app.CapabilityKeeper),
		gov.NewAppModule(appCodec, app.GovKeeper, app.AccountKeeper, app.BankKeeper),
		mint.NewAppModule(appCodec, app.MintKeeper, app.AccountKeeper),
		staking.NewAppModule(appCodec, app.StakingKeeper, app.AccountKeeper, app.BankKeeper),
		distr.NewAppModule(appCodec, app.DistrKeeper, app.AccountKeeper, app.BankKeeper, app.StakingKeeper),
		slashing.NewAppModule(appCodec, app.SlashingKeeper, app.AccountKeeper, app.BankKeeper, app.StakingKeeper),
		params.NewAppModule(app.ParamsKeeper),
		evidence.NewAppModule(app.EvidenceKeeper),
		ibc.NewAppModule(app.IBCKeeper),
		transferModule,
		//liquidity.NewAppModule(appCodec, app.LiquidityKeeper, app.AccountKeeper, app.BankKeeper),
		//wasm.NewAppModule(&app.wasmKeeper, app.StakingKeeper),
	)

	app.sm.RegisterStoreDecoders()

	// initialize stores
	app.MountKVStores(keys)
	app.MountTransientStores(tkeys)
	app.MountMemoryStores(memKeys)

	// initialize BaseApp
	app.SetInitChainer(app.InitChainer)
	app.SetBeginBlocker(app.BeginBlocker)
	anteHandler, err := ante.NewAnteHandler(
		ante.HandlerOptions{
			AccountKeeper:   app.AccountKeeper,
			BankKeeper:      app.BankKeeper,
			SignModeHandler: encodingConfig.TxConfig.SignModeHandler(),
			FeegrantKeeper:  app.FeeGrantKeeper,
			SigGasConsumer:  ante.DefaultSigVerificationGasConsumer,
		},
	)

	if err != nil {
		panic(err)
	}

	app.SetAnteHandler(anteHandler)
	app.SetEndBlocker(app.EndBlocker)

	if loadLatest {
		if err := app.LoadLatestVersion(); err != nil {
			tmos.Exit(err.Error())
		}
		// Initialize and seal the capability keeper so all persistent capabilities
		// are loaded in-memory and prevent any further modules from creating scoped
		// sub-keepers.
		// This must be done during creation of baseapp rather than in InitChain so
		// that in-memory capabilities get regenerated on app restart.
		// Note that since this reads from the store, we can only perform it when
		// `loadLatest` is set to true.
		ctx := app.BaseApp.NewUncachedContext(true, tmproto.Header{})
		app.CapabilityKeeper.InitializeAndSeal(ctx)
	}

	app.ScopedIBCKeeper = scopedIBCKeeper
	app.ScopedTransferKeeper = scopedTransferKeeper
	//app.scopedWasmKeeper = scopedWasmKeeper

	return app
}

// MakeCodecs constructs the *std.Codec and *codec.LegacyAmino instances used by
// simapp. It is useful for tests and clients who do not want to construct the
// full simapp
func MakeCodecs() (codec.Codec, *codec.LegacyAmino) {
	config := MakeEncodingConfig()
	return config.Marshaler, config.Amino
}

// Name returns the name of the App
func (app *StargazeApp) Name() string { return app.BaseApp.Name() }

// BeginBlocker application updates every begin block
func (app *StargazeApp) BeginBlocker(ctx sdk.Context, req abci.RequestBeginBlock) abci.ResponseBeginBlock {
	return app.mm.BeginBlock(ctx, req)
}

// EndBlocker application updates every end block
func (app *StargazeApp) EndBlocker(ctx sdk.Context, req abci.RequestEndBlock) abci.ResponseEndBlock {
	return app.mm.EndBlock(ctx, req)
}

// InitChainer application update at chain initialization
func (app *StargazeApp) InitChainer(ctx sdk.Context, req abci.RequestInitChain) abci.ResponseInitChain {
	var genesisState GenesisState
	if err := tmjson.Unmarshal(req.AppStateBytes, &genesisState); err != nil {
		panic(err)
	}
	return app.mm.InitGenesis(ctx, app.appCodec, genesisState)
}

// LoadHeight loads a particular height
func (app *StargazeApp) LoadHeight(height int64) error {
	return app.LoadVersion(height)
}

// ModuleAccountAddrs returns all the app's module account addresses.
func (app *StargazeApp) ModuleAccountAddrs() map[string]bool {
	modAccAddrs := make(map[string]bool)
	for acc := range maccPerms {
		modAccAddrs[authtypes.NewModuleAddress(acc).String()] = true
	}

	return modAccAddrs
}

// LegacyAmino returns SimApp's amino codec.
//
// NOTE: This is solely to be used for testing purposes as it may be desirable
// for modules to register their own custom testing types.
func (app *StargazeApp) LegacyAmino() *codec.LegacyAmino {
	return app.legacyAmino
}

// AppCodec returns Gaia's app codec.
//
// NOTE: This is solely to be used for testing purposes as it may be desirable
// for modules to register their own custom testing types.
func (app *StargazeApp) AppCodec() codec.Codec {
	return app.appCodec
}

// InterfaceRegistry returns Gaia's InterfaceRegistry
func (app *StargazeApp) InterfaceRegistry() types.InterfaceRegistry {
	return app.interfaceRegistry
}

// GetKey returns the KVStoreKey for the provided store key.
//
// NOTE: This is solely to be used for testing purposes.
func (app *StargazeApp) GetKey(storeKey string) *sdk.KVStoreKey {
	return app.keys[storeKey]
}

// GetTKey returns the TransientStoreKey for the provided store key.
//
// NOTE: This is solely to be used for testing purposes.
func (app *StargazeApp) GetTKey(storeKey string) *sdk.TransientStoreKey {
	return app.tkeys[storeKey]
}

// GetMemKey returns the MemStoreKey for the provided mem key.
//
// NOTE: This is solely used for testing purposes.
func (app *StargazeApp) GetMemKey(storeKey string) *sdk.MemoryStoreKey {
	return app.memKeys[storeKey]
}

// GetSubspace returns a param subspace for a given module name.
//
// NOTE: This is solely to be used for testing purposes.
func (app *StargazeApp) GetSubspace(moduleName string) paramstypes.Subspace {
	subspace, _ := app.ParamsKeeper.GetSubspace(moduleName)
	return subspace
}

// SimulationManager implements the SimulationApp interface
func (app *StargazeApp) SimulationManager() *module.SimulationManager {
	return app.sm
}

// RegisterAPIRoutes registers all application module routes with the provided
// API server.
func (app *StargazeApp) RegisterAPIRoutes(apiSvr *api.Server, apiConfig config.APIConfig) {
	clientCtx := apiSvr.ClientCtx
	rpc.RegisterRoutes(clientCtx, apiSvr.Router)
	authrest.RegisterTxRoutes(clientCtx, apiSvr.Router)

	// Register new tx routes from grpc-gateway.
	authtx.RegisterGRPCGatewayRoutes(clientCtx, apiSvr.GRPCGatewayRouter)

	// Register new tendermint queries routes from grpc-gateway.
	tmservice.RegisterGRPCGatewayRoutes(clientCtx, apiSvr.GRPCGatewayRouter)

	ModuleBasics.RegisterRESTRoutes(clientCtx, apiSvr.Router)
	ModuleBasics.RegisterGRPCGatewayRoutes(clientCtx, apiSvr.GRPCGatewayRouter)

	// register swagger API from root so that other applications can override easily
	if apiConfig.Swagger {
		RegisterSwaggerAPI(clientCtx, apiSvr.Router)
	}
}

// RegisterTxService implements the Application.RegisterTxService method.
func (app *StargazeApp) RegisterTxService(clientCtx client.Context) {
	authtx.RegisterTxService(app.BaseApp.GRPCQueryRouter(), clientCtx, app.BaseApp.Simulate, app.interfaceRegistry)
}

// RegisterTendermintService implements the Application.RegisterTendermintService method.
func (app *StargazeApp) RegisterTendermintService(clientCtx client.Context) {
	tmservice.RegisterTendermintService(app.BaseApp.GRPCQueryRouter(), clientCtx, app.interfaceRegistry)
}

// RegisterSwaggerAPI registers swagger route with API Server
func RegisterSwaggerAPI(ctx client.Context, rtr *mux.Router) {
	statikFS, err := fs.New()
	if err != nil {
		panic(err)
	}

	staticServer := http.FileServer(statikFS)
	rtr.PathPrefix("/swagger/").Handler(http.StripPrefix("/swagger/", staticServer))
}

// GetMaccPerms returns a copy of the module account permissions
func GetMaccPerms() map[string][]string {
	dupMaccPerms := make(map[string][]string)
	for k, v := range maccPerms {
		dupMaccPerms[k] = v
	}
	return dupMaccPerms
}

// initParamsKeeper init params keeper and its subspaces
func initParamsKeeper(appCodec codec.BinaryCodec,
	legacyAmino *codec.LegacyAmino,
	key, tkey sdk.StoreKey) paramskeeper.Keeper {
	paramsKeeper := paramskeeper.NewKeeper(appCodec, legacyAmino, key, tkey)

	paramsKeeper.Subspace(authtypes.ModuleName)
	paramsKeeper.Subspace(banktypes.ModuleName)
	paramsKeeper.Subspace(stakingtypes.ModuleName)
	paramsKeeper.Subspace(minttypes.ModuleName)
	paramsKeeper.Subspace(distrtypes.ModuleName)
	paramsKeeper.Subspace(slashingtypes.ModuleName)
	paramsKeeper.Subspace(govtypes.ModuleName).WithKeyTable(govtypes.ParamKeyTable())
	paramsKeeper.Subspace(crisistypes.ModuleName)
	paramsKeeper.Subspace(ibctransfertypes.ModuleName)
	paramsKeeper.Subspace(ibchost.ModuleName)

	// Stargaze Modules
	paramsKeeper.Subspace(curatingtypes.ModuleName)
	paramsKeeper.Subspace(usertypes.ModuleName)
	paramsKeeper.Subspace(staketypes.ModuleName)
	//paramsKeeper.Subspace(liquiditytypes.ModuleName)
	//paramsKeeper.Subspace(wasm.ModuleName)

	return paramsKeeper
}<|MERGE_RESOLUTION|>--- conflicted
+++ resolved
@@ -186,12 +186,7 @@
 		curatingtypes.RewardPoolName: {authtypes.Minter, authtypes.Burner},
 		curatingtypes.VotingPoolName: {authtypes.Minter, authtypes.Burner},
 		faucet.ModuleName:            {authtypes.Minter, authtypes.Burner},
-<<<<<<< HEAD
-		//liquiditytypes.ModuleName:    {authtypes.Minter, authtypes.Burner},
-=======
-		liquiditytypes.ModuleName:    {authtypes.Minter, authtypes.Burner},
 		staketypes.ModuleName:        {authtypes.Minter, authtypes.Burner},
->>>>>>> da7a0121
 	}
 )
 
