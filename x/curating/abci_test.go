--- conflicted
+++ resolved
@@ -130,9 +130,8 @@
 	curator2Bal := app.BankKeeper.GetAllBalances(ctx, addrs[2])
 	require.Equal(t, "6000000", curator2Bal.AmountOf("uatom").String(),
 		"1 (bal) + 5 (voter reward)")
-<<<<<<< HEAD
-	require.Equal(t, "10000249", curator1Bal.AmountOf("ustb").String(),
-		"9 (bal) + 1 (deposit) + 249u (match reward)")
+	require.Equal(t, "10000474", curator1Bal.AmountOf("ustb").String(),
+		"9 (bal) + 1 (deposit) + 474u (match reward)")
 }
 
 func TestEndBlocker_RemoveFromExpiredQueue(t *testing.T) {
@@ -178,8 +177,4 @@
 	})
 
 	require.Len(t, posts, 0, "posts should have been removed from queue")
-=======
-	require.Equal(t, "10000474", curator1Bal.AmountOf("ustb").String(),
-		"9 (bal) + 1 (deposit) + 474u (match reward)")
->>>>>>> 8e18273f
 }